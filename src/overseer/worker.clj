--- conflicted
+++ resolved
@@ -99,11 +99,7 @@
   (cond
     (map? handler)
       (let [{:keys [pre-process process post-process]
-<<<<<<< HEAD
-             :or {pre-process (fn [job] nil)
-=======
              :or {pre-process (fn [job] job)
->>>>>>> 24a4f0f9
                   post-process (fn [job res] res)}} handler]
         (assert process "Expected handler map to define :process function")
         (->> (pre-process job)
